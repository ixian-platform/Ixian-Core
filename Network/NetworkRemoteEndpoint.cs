﻿using Force.Crc32;
using IXICore.Inventory;
using IXICore.Meta;
using IXICore.Utils;
using System;
using System.Collections.Generic;
using System.IO;
using System.Linq;
using System.Net;
using System.Net.Sockets;
using System.Text;
using System.Threading;

namespace IXICore.Network
{
    public class TimeSyncData
    {
        public long timeDifference = 0;
        public long remoteTime = 0;
        public long processedTime = 0;
    }

    public class RemoteEndpoint
    {
        class MessageHeader
        {
            public ProtocolMessageCode code;
            public uint dataLen;
            public uint dataChecksum;
            public byte[] legacyDataChecksum;
        }

        public string fullAddress = "127.0.0.1:0";
        public string address = "127.0.0.1";
        public int incomingPort = 0;

        public long connectionStartTime = 0;

        public long timeDifference = 0;
        public bool timeSyncComplete = false;

        public bool helloReceived = false;
        public ulong blockHeight = 0;

        protected long lastDataReceivedTime = 0;
        protected long lastDataSentTime = 0;

        public bool fullyStopped = false;

        public IPEndPoint remoteIP;
        public Socket clientSocket;
        public RemoteEndpointState state;

        // Maintain two threads for handling data receiving and sending
        protected Thread recvThread = null;
        protected Thread sendThread = null;
        protected Thread parseThread = null;

        public Presence presence = null;
        public PresenceAddress presenceAddress = null;

        protected bool running = false;

        // Maintain a list of subscribed event addresses with event type
        private Dictionary<NetworkEvents.Type, Cuckoo> subscribedFilters = new Dictionary<NetworkEvents.Type, Cuckoo>();

        // Maintain a queue of messages to send
        private List<QueueMessage> sendQueueMessagesHighPriority = new List<QueueMessage>();
        private List<QueueMessage> sendQueueMessagesNormalPriority = new List<QueueMessage>();
        private List<QueueMessage> sendQueueMessagesLowPriority = new List<QueueMessage>();

        // Maintain a queue of raw received data
        private List<QueueMessageRaw> recvRawQueueMessages = new List<QueueMessageRaw>();

        private byte[] socketReadBuffer = null;

        protected List<TimeSyncData> timeSyncs = new List<TimeSyncData>();

        protected bool enableSendTimeSyncMessages = true;

        private ThreadLiveCheck TLC;

        private List<InventoryItem> inventory = new List<InventoryItem>();
        private long inventoryLastSent = 0;

        public byte[] serverWalletAddress = null;
        public byte[] serverPubKey = null;

        public byte[] challenge = null;

        public int version = 6;

        protected void prepareSocket(Socket socket)
        {
            // The socket will linger for 3 seconds after 
            // Socket.Close is called.
            socket.LingerState = new LingerOption(true, 3);

            // Disable the Nagle Algorithm for this tcp socket.
            socket.NoDelay = true;

            socket.ReceiveTimeout = 120000;
            //socket.ReceiveBufferSize = 1024 * 64;
            //socket.SendBufferSize = 1024 * 64;
            socket.SendTimeout = 120000;

            socket.Blocking = true;
        }

        public void start(Socket socket = null)
        {
            if (fullyStopped)
            {
                Logging.error("Can't start a fully stopped RemoteEndpoint");
                return;
            }

            if (running)
            {
                return;
            }

            if (socket != null)
            {
                clientSocket = socket;
            }
            if (clientSocket == null)
            {
                Logging.error("Could not start NetworkRemoteEndpoint, socket is null");
                return;
            }

            prepareSocket(clientSocket);

            remoteIP = (IPEndPoint)clientSocket.RemoteEndPoint;
            address = remoteIP.Address.ToString();
            fullAddress = address + ":" + remoteIP.Port;
            presence = null;
            presenceAddress = null;

            connectionStartTime = Clock.getTimestamp();

            lock (subscribedFilters)
            {
                subscribedFilters.Clear();
            }

            lastDataReceivedTime = Clock.getTimestamp();
            lastDataSentTime = Clock.getTimestamp();

            state = RemoteEndpointState.Established;

            timeDifference = 0;
            timeSyncComplete = false;
            timeSyncs.Clear();

            running = true;

            // Abort all related threads
            if (recvThread != null)
            {
                recvThread.Abort();
                recvThread = null;
            }
            if (sendThread != null)
            {
                sendThread.Abort();
                sendThread = null;
            }
            if (parseThread != null)
            {
                parseThread.Abort();
                parseThread = null;
            }

            try
            {
                TLC = new ThreadLiveCheck();
                // Start receive thread
                recvThread = new Thread(new ThreadStart(recvLoop));
                recvThread.Name = "Network_Remote_Endpoint_Receive_Thread";
                recvThread.Start();

                // Start send thread
                sendThread = new Thread(new ThreadStart(sendLoop));
                sendThread.Name = "Network_Remote_Endpoint_Send_Thread";
                sendThread.Start();

                // Start parse thread
                parseThread = new Thread(new ThreadStart(parseLoop));
                parseThread.Name = "Network_Remote_Endpoint_Parse_Thread";
                parseThread.Start();
            }
            catch (Exception e)
            {
                Logging.error("Error starting remote endpoint: {0}", e.Message);
            }
        }

        // Aborts all related endpoint threads and data
        public void stop()
        {
            fullyStopped = true;

            Thread.Sleep(50); // clear any last messages

            state = RemoteEndpointState.Closed;
            running = false;

            Thread.Sleep(50); // wait for threads to stop

            lock (sendQueueMessagesHighPriority)
            {
                sendQueueMessagesHighPriority.Clear();
            }

            lock (sendQueueMessagesNormalPriority)
            {
                sendQueueMessagesNormalPriority.Clear();
            }

            lock (sendQueueMessagesLowPriority)
            {
                sendQueueMessagesLowPriority.Clear();
            }

            lock (recvRawQueueMessages)
            {
                recvRawQueueMessages.Clear();
            }

            lock (subscribedFilters)
            {
                subscribedFilters.Clear();
            }

            lock(inventory)
            {
                inventory.Clear();
            }

            // Abort all related threads
            if (recvThread != null)
            {
                //recvThread.Abort();
                recvThread = null;
            }
            if (sendThread != null)
            {
                //sendThread.Abort();
                sendThread = null;
            }
            if (parseThread != null)
            {
                //parseThread.Abort();
                parseThread = null;
            }

            disconnect();
        }

        // Receive thread
        protected virtual void recvLoop()
        {
            Thread.CurrentThread.IsBackground = true;
            socketReadBuffer = new byte[8192];
            long lastReceivedMessageStatTime = Clock.getTimestampMillis();
            int messageCount = 0;
            while (running)
            {
                TLC.Report();
                // Let the protocol handler receive and handle messages
                bool message_received = false;
                try
                {
                    QueueMessageRaw? raw_msg = readSocketData();
                    if (raw_msg != null)
                    {
                        message_received = true;
                        parseDataInternal((QueueMessageRaw)raw_msg);
                        messageCount++;
                    }
                }
                catch(SocketException se)
                {
                    if (running)
                    {
                        if(se.SocketErrorCode != SocketError.ConnectionAborted
                            && se.SocketErrorCode != SocketError.NotConnected
                            && se.SocketErrorCode != SocketError.ConnectionReset
                            && se.SocketErrorCode != SocketError.Interrupted)
                        {
                            Logging.warn("recvRE: Disconnected client {0} with socket exception {1} {2} {3}", getFullAddress(), se.SocketErrorCode, se.ErrorCode, se);
                        }
                    }
                    state = RemoteEndpointState.Closed;
                }catch(ThreadAbortException)
                {
                    state = RemoteEndpointState.Closed;
                }
                catch (Exception e)
                {
                    if(running)
                    {
                        Logging.warn("recvRE: Disconnected client {0} with exception {1}", getFullAddress(), e);
                    }
                    state = RemoteEndpointState.Closed;
                }

                // Check if the client disconnected
                if (state == RemoteEndpointState.Closed)
                {
                    running = false;
                    break;
                }
                    
                // Sleep a while to throttle the client
                // Check if there are too many messages
                // TODO TODO TODO this can be handled way better
                int total_message_count = NetworkQueue.getQueuedMessageCount() + NetworkQueue.getTxQueuedMessageCount();
                if (total_message_count > 10000)
                {
                    Thread.Sleep(1000);
                }
                else if (total_message_count > 5000)
                {
                    Thread.Sleep(500);
                }
                else if(messageCount > 100)
                {
                    long cur_time = Clock.getTimestampMillis();
                    long time_diff = cur_time - lastReceivedMessageStatTime;
                    if (time_diff < 100)
                    {
                        // sleep to throttle the client to 1000 messages/second
                        Thread.Sleep(100 - (int)time_diff);
                        cur_time = Clock.getTimestampMillis();
                    }
                    lastReceivedMessageStatTime = cur_time;
                    messageCount = 0;
                }
                else if(!message_received)
                {
                    Thread.Sleep(10);
                }
            }
        }

        public virtual void disconnect()
        {
            // Close the client socket
            if (clientSocket != null)
            {
                try
                {
                    clientSocket.Shutdown(SocketShutdown.Both);
                    clientSocket.Close();
                    clientSocket = null;
                }
                catch (Exception e)
                {
                    Logging.warn(string.Format("recvRE: Could not shutdown client socket: {0}", e.ToString()));
                }
            }
        }

        protected void sendTimeSyncMessages()
        {
            // send 5 messages with current network timestamp
            List<byte> time_sync_data = new List<byte>();
            for (int i = 0; i < 5 && running; i++)
            {
                time_sync_data.Clear();
                time_sync_data.Add(2);
                time_sync_data.AddRange(BitConverter.GetBytes(Clock.getNetworkTimestampMillis()));
                try
                {
                    int time_sync_data_len = time_sync_data.ToArray().Length;
                    for (int sent = 0; sent < time_sync_data_len && running;)
                    {
                        sent += clientSocket.Send(time_sync_data.ToArray(), sent, time_sync_data_len, SocketFlags.None);
                    }
                }
                catch (Exception)
                {
                    state = RemoteEndpointState.Closed;
                    running = false;
                }
            }
        }


        // Send thread
        protected void sendLoop()
        {
            // Prepare an special message object to use while sending, without locking up the queue messages
            QueueMessage active_message = new QueueMessage();

            if (enableSendTimeSyncMessages)
            {
                sendTimeSyncMessages();
            }

            long lastSentMessageStatTime = Clock.getTimestampMillis();

            int messageCount = 0;

            lastDataReceivedTime = Clock.getTimestamp();
            lastDataSentTime = Clock.getTimestamp();

            while (running)
            {
                TLC.Report();
                long curTime = Clock.getTimestamp();
                if(helloReceived == false && curTime - connectionStartTime > 10)
                {
                    // haven't received hello message for 10 seconds, stop running
                    Logging.info("Node {0} hasn't received hello data from remote endpoint for over 10 seconds, disconnecting.", getFullAddress());
                    state = RemoteEndpointState.Closed;
                    running = false;
                    break;
                }
                if (curTime - lastDataReceivedTime > CoreConfig.pingTimeout)
                {
                    // haven't received any data for 10 seconds, stop running
                    Logging.warn("Node {0} hasn't received any data from remote endpoint for over {1} seconds, disconnecting.", getFullAddress(), CoreConfig.pingTimeout);
                    state = RemoteEndpointState.Closed;
                    running = false;
                    break;
                }
                if(curTime - lastDataSentTime > CoreConfig.pongInterval)
                {
                    try
                    {
                        clientSocket.Send(new byte[1] { 1 }, SocketFlags.None);
                        lastDataSentTime = curTime;
                        continue;
                    }
                    catch (Exception)
                    {
                        state = RemoteEndpointState.Closed;
                        running = false;
                        break;
                    }
                }

                bool message_found = false;
                lock (sendQueueMessagesHighPriority)
                {
                    lock (sendQueueMessagesNormalPriority)
                    {
                        if ((messageCount > 0 && messageCount % 5 == 0) || (sendQueueMessagesNormalPriority.Count == 0 && sendQueueMessagesHighPriority.Count == 0))
                        {
                            lock (sendQueueMessagesLowPriority)
                            {
                                if (sendQueueMessagesLowPriority.Count > 0)
                                {
                                    // Pick the oldest message
                                    active_message = sendQueueMessagesLowPriority[0];
                                    // Remove it from the queue
                                    sendQueueMessagesLowPriority.RemoveAt(0);
                                    message_found = true;
                                }
                            }
                        }

                        if (message_found == false && ((messageCount > 0 && messageCount % 3 == 0) || sendQueueMessagesHighPriority.Count == 0))
                        {
                            if (sendQueueMessagesNormalPriority.Count > 0)
                            {
                                // Pick the oldest message
                                active_message = sendQueueMessagesNormalPriority[0];
                                // Remove it from the queue
                                sendQueueMessagesNormalPriority.RemoveAt(0);
                                message_found = true;
                            }
                        }

                        if (message_found == false && sendQueueMessagesHighPriority.Count > 0)
                        {
                            // Pick the oldest message
                            active_message = sendQueueMessagesHighPriority[0];
                            // Remove it from the queue
                            sendQueueMessagesHighPriority.RemoveAt(0);
                            message_found = true;
                        }
                    }
                }

                if (message_found)
                {
                    messageCount++;
                    // Active message set, attempt to send it
                    sendDataInternal(active_message.code, active_message.data, active_message.checksum);
                    if(active_message.code == ProtocolMessageCode.bye)
                    {
                        Thread.Sleep(500); // grace sleep to get the message through
                        state = RemoteEndpointState.Closed;
                        running = false;
                        fullyStopped = true;
                    }
                }
                sendInventory();

                if (messageCount > 100)
                {
                    long cur_time = Clock.getTimestampMillis();
                    long time_diff = cur_time - lastSentMessageStatTime;
                    if (time_diff < 100)
                    {
                        // sleep to throttle the client to 1000 messages/second
                        Thread.Sleep(100 - (int)time_diff);
                        cur_time = Clock.getTimestampMillis();
                    }
                    lastSentMessageStatTime = cur_time;
                    messageCount = 0;
                }
                else if (!message_found)
                {
                    Thread.Sleep(10);
                }
            }
        }

        public void addInventoryItem(InventoryItem item)
        {
            lock(inventory)
            {
                inventory.Add(item);
            }
        }

        protected void sendInventory()
        {
            try
            {
                IEnumerable<InventoryItem> items_to_send = null;
                lock (inventory)
                {
                    if (inventory.Count() == 0)
                    {
                        return;
                    }
                    long cur_time = Clock.getTimestamp();
                    if (inventory.Count() < CoreConfig.maxInventoryItems && inventoryLastSent > cur_time - CoreConfig.inventoryInterval)
                    {
                        return;
                    }
                    inventoryLastSent = cur_time;
                    items_to_send = inventory.Take(CoreConfig.maxInventoryItems);
                    inventory = inventory.Skip(CoreConfig.maxInventoryItems).ToList();
                }
                using (MemoryStream m = new MemoryStream())
                {
                    using (BinaryWriter writer = new BinaryWriter(m))
                    {
                        writer.WriteIxiVarInt(items_to_send.Count());
                        foreach (var item in items_to_send)
                        {
<<<<<<< HEAD
=======
                            // TODO remove the next if section after upgrade to inventory2
                            if(item.type == InventoryItemTypes.transaction)
                            {
                                item.hash = UTF8Encoding.UTF8.GetBytes(Transaction.txIdV8ToLegacy(item.hash));
                            }
>>>>>>> befd0850
                            byte[] item_bytes = item.getBytes();
                            writer.WriteIxiVarInt(item_bytes.Length);
                            writer.Write(item_bytes);
                        }
                    }
                    sendDataInternal(ProtocolMessageCode.inventory, m.ToArray(), 0);
                }
<<<<<<< HEAD
            } catch (Exception e)
=======
            }
            catch(Exception e)
>>>>>>> befd0850
            {
                Logging.error("Exception occured in sendInventory: " + e);
            }
        }

        // Parse thread
        protected void parseLoop()
        {
            // Prepare an special message object to use while sending, without locking up the queue messages
            QueueMessageRaw active_message = new QueueMessageRaw();

            while (running)
            {
                TLC.Report();
                try
                {
                    bool message_found = false;
                    lock (recvRawQueueMessages)
                    {
                        if (recvRawQueueMessages.Count > 0)
                        {
                            // Pick the oldest message
                            active_message = recvRawQueueMessages[0];
                            // Remove it from the queue
                            recvRawQueueMessages.RemoveAt(0);
                            message_found = true;
                        }
                    }

                    if (message_found)
                    {
                        // Active message set, add it to Network Queue
                        CoreProtocolMessage.readProtocolMessage(active_message, this);
                    }
                    else
                    {
                        Thread.Sleep(10);
                    }

                }
                catch (ThreadAbortException)
                {
                    state = RemoteEndpointState.Closed;
                    running = false;
                }
                catch (Exception e)
                {
                    state = RemoteEndpointState.Closed;
                    running = false;
                    Logging.error("Exception occured for client {0} in parseLoopRE: {1} ", getFullAddress(), e);
                }
            }
        }

        protected void parseDataInternal(QueueMessageRaw message)
        {
            lock (recvRawQueueMessages)
            {
                recvRawQueueMessages.Add(message);
            }
        }


        // Internal function that sends data through the socket
        protected void sendDataInternal(ProtocolMessageCode code, byte[] data, uint checksum)
        {
            try
            {
                byte[] ba = prepareProtocolMessage(code, data, version, checksum);
                NetDump.Instance.appendSent(clientSocket, ba, ba.Length);
                for (int sentBytes = 0; sentBytes < ba.Length && running;)
                {
                    int bytesToSendCount = ba.Length - sentBytes;
                    if (bytesToSendCount > 8000)
                    {
                        bytesToSendCount = 8000;
                    }


                    int curSentBytes = clientSocket.Send(ba, sentBytes, bytesToSendCount, SocketFlags.None);

                    if(curSentBytes > 0)
                    {
                        lastDataSentTime = Clock.getTimestamp();
                    }

                    // Sleep a bit to allow other threads to do their thing
                    if (curSentBytes < bytesToSendCount)
                    {
                        Thread.Sleep(1);
                    }

                    sentBytes += curSentBytes;
                    // TODO TODO TODO timeout
                }
                if (clientSocket.Connected == false)
                {
                    if (running)
                    {
                        Logging.warn(String.Format("sendRE: Failed senddata to remote endpoint {0}, Closing.", getFullAddress()));
                    }
                    state = RemoteEndpointState.Closed;
                    running = false;
                }
            }
            catch (SocketException se)
            {
                if (running)
                {
                    if (se.SocketErrorCode != SocketError.ConnectionAborted
                        && se.SocketErrorCode != SocketError.NotConnected
                        && se.SocketErrorCode != SocketError.ConnectionReset
                        && se.SocketErrorCode != SocketError.Interrupted)
                    {
                        Logging.warn("sendRE: Disconnected client {0} with socket exception {1} {2} {3}", getFullAddress(), se.SocketErrorCode, se.ErrorCode, se);
                    }
                }
                state = RemoteEndpointState.Closed;
                running = false;
            }
            catch (ThreadAbortException)
            {
                state = RemoteEndpointState.Closed;
                running = false;
            }
            catch (Exception e)
            {
                if (running)
                {
                    Logging.warn("sendRE: Socket exception for {0}, closing. {1}", getFullAddress(), e);
                }
                state = RemoteEndpointState.Closed;
                running = false;
            }
        }

        private void addMessageToSendQueue(List<QueueMessage> message_queue, QueueMessage message)
        {
            if (message.helperData != null)
            {
                if (message_queue.Exists(x => x.code == message.code && x.helperData != null && message.helperData.SequenceEqual(x.helperData)))
                {
                    int msg_index = message_queue.FindIndex(x => x.code == message.code && x.helperData != null && message.helperData.SequenceEqual(x.helperData));
                    message_queue[msg_index] = message;
                    return;
                }
            }
            else
            {
                bool duplicate = message_queue.Exists(x => x.code == message.code && message.checksum == x.checksum);
                if (duplicate)
                {
                    Logging.warn(string.Format("Attempting to add a duplicate message (code: {0}) to the network queue for {1}", message.code, getFullAddress()));
                    return;
                }
            }
            // Check if there are too many messages
            if (message_queue.Count > CoreConfig.maxSendQueue)
            {
                message_queue.RemoveAt(10);
            }

            message_queue.Add(message);
        }


        // Sends data over the network
        public void sendData(ProtocolMessageCode code, byte[] data, byte[] helper_data = null)
        {
            if (data == null)
            {
                Logging.warn(string.Format("Invalid protocol message data for {0}", code));
                return;
            }

            QueueMessage message = getQueueMessage(code, data, helper_data);
            sendData(message);
        }

        public void sendData(QueueMessage message)
        {
            ProtocolMessageCode code = message.code;
            switch (code)
            {
                case ProtocolMessageCode.bye:
                case ProtocolMessageCode.keepAlivePresence:
                case ProtocolMessageCode.getPresence2:
                case ProtocolMessageCode.updatePresence:
                case ProtocolMessageCode.keepAlivesChunk:
                case ProtocolMessageCode.getKeepAlives:
                    lock (sendQueueMessagesHighPriority)
                    {
                        addMessageToSendQueue(sendQueueMessagesHighPriority, message);
                    }

                    break;

                case ProtocolMessageCode.transactionsChunk:
                case ProtocolMessageCode.blockTransactionsChunk:
                case ProtocolMessageCode.transactionData:
                case ProtocolMessageCode.newTransaction:
                    lock (sendQueueMessagesLowPriority)
                    {
                        addMessageToSendQueue(sendQueueMessagesLowPriority, message);
                    }
                    break;

                default:
                    lock (sendQueueMessagesNormalPriority)
                    {
                        addMessageToSendQueue(sendQueueMessagesNormalPriority, message);
                    }
                    break;
            }
        }

        static public QueueMessage getQueueMessage(ProtocolMessageCode code, byte[] data, byte[] helper_data)
        {
            QueueMessage message = new QueueMessage();
            message.code = code;
            message.data = data;
            message.checksum = Crc32CAlgorithm.Compute(data);
            message.skipEndpoint = null;
            message.helperData = helper_data;

            return message;
        }

        public int getQueuedMessageCount()
        {
            lock (sendQueueMessagesHighPriority)
            {
                lock (sendQueueMessagesNormalPriority)
                {
                    lock (sendQueueMessagesLowPriority)
                    {
                        return sendQueueMessagesHighPriority.Count + sendQueueMessagesNormalPriority.Count + sendQueueMessagesLowPriority.Count;
                    }
                }
            }
        }

        public bool isConnected()
        {
            try
            {
                if (clientSocket == null)
                {
                    return false;
                }

                return clientSocket.Connected && running;
            }
            catch (Exception)
            {
                return false;
            }
        }

        // Get the ip/hostname and port
        public string getFullAddress(bool useIncomingPorts = false)
        {
            if(useIncomingPorts)
            {
                return address + ":" + incomingPort;
            }
            return fullAddress;
        }

        private MessageHeader parseHeader(byte[] header_bytes)
        {
            MessageHeader header = new MessageHeader();
            // we should have the full header, save the data length
            using (MemoryStream m = new MemoryStream(header_bytes))
            {
                using (BinaryReader reader = new BinaryReader(m))
                {
                    byte start = reader.ReadByte(); // skip start byte
                    if(start == 0xEA)
                    {
                        ProtocolMessageCode code = (ProtocolMessageCode)reader.ReadUInt16(); // skip message code
                        header.code = code;
                        uint data_length = reader.ReadUInt32(); // read data length
                        header.dataLen = data_length;
                        header.dataChecksum = reader.ReadUInt32(); // checksum crc32
                        
                        byte checksum = reader.ReadByte(); // header checksum byte

                        byte[] header_for_crc = new byte[11];
                        Array.Copy(header_bytes, header_for_crc, 11);

                        if (getHeaderChecksum(header_for_crc) != checksum)
                        {
                            Logging.warn("Header checksum mismatch");
                            return null;
                        }

                        if (data_length <= 0)
                        {
                            Logging.warn("Data length was {0}, code {1}", data_length, code);
                            return null;
                        }
                    }
                    else // 'X'
                    {
                        ProtocolMessageCode code = (ProtocolMessageCode)reader.ReadInt32(); // read message code
                        header.code = code;
                        int data_length = reader.ReadInt32(); // read data length
                        header.dataLen = (uint)data_length;
                        header.legacyDataChecksum = reader.ReadBytes(32); // read checksum sha512qu/sha512sq, 32 bytes

                        byte checksum = reader.ReadByte(); // header checksum byte
                        byte endByte = reader.ReadByte(); // end byte

                        if (endByte != 'I')
                        {
                            Logging.warn("Header end byte was not 'I'");
                            return null;
                        }

                        if (getHeaderChecksum(header_bytes.Take(41).ToArray()) != checksum)
                        {
                            Logging.warn("Header checksum mismatch");
                            return null;
                        }

                        if (data_length <= 0)
                        {
                            Logging.warn("Data length was {0}, code {1}", data_length, code);
                            return null;
                        }
                    }

                }
            }
            return header;
        }

        protected void readTimeSyncData()
        {
            if(timeSyncComplete)
            {
                return;
            }

            Socket socket = clientSocket;

            int rcv_count = 8;
            for (int i = 0; i < rcv_count && running;)
            {
                int rcvd_count = socket.Receive(socketReadBuffer, i, rcv_count - i, SocketFlags.None);
                i += rcvd_count;
                if (rcvd_count <= 0)
                {
                    Thread.Sleep(1);
                }
            }
            lock (timeSyncs)
            {
                long my_cur_time = Clock.getTimestampMillis();
                long cur_remote_time = BitConverter.ToInt64(socketReadBuffer, 0);
                long time_difference = my_cur_time - cur_remote_time;
                if (timeSyncs.Count > 0)
                {
                    TimeSyncData prev_tsd = timeSyncs.Last();
                    time_difference -= my_cur_time - prev_tsd.processedTime;
                }
                TimeSyncData tsd = new TimeSyncData() { timeDifference = time_difference, remoteTime = cur_remote_time, processedTime = my_cur_time };
                timeSyncs.Add(tsd);
                if(timeSyncs.Count() >= 5)
                {
                    timeSyncComplete = true;
                }
            }
        }

        // Reads data from a socket and returns a byte array
        protected QueueMessageRaw? readSocketData()
        {
            Socket socket = clientSocket;

            // Check for socket availability
            if (socket.Connected == false)
            {
                throw new SocketException((int)SocketError.NotConnected);
            }

            if (socket.Available < 1)
            {
                return null;
            }

            // Read multi-packet messages
            int old_header_len = 43; // old - start byte + message code (int32 4 bytes) + payload length (int32 4 bytes) + checksum (32 bytes) + header checksum (1 byte) + end byte = 43 bytes
            int new_header_len = 12; // new - start byte + message code (uint16 2 bytes) + payload length (uint32 4 bytes) + crc32 (uint32 4 bytes) + header checksum (1 byte) = 12 bytes
            byte[] header = new byte[old_header_len];
            int cur_header_len = 0;
            MessageHeader last_message_header = null;

            byte[] data = null;
            int cur_data_len = 0;

            try
            {
                
                int expected_data_len = 0;
                int expected_header_len = 0;
                int bytes_to_read = 1;
                while (socket.Connected && running)
                {
                    int bytes_received = socket.Receive(socketReadBuffer, bytes_to_read, SocketFlags.None);
                    NetDump.Instance.appendReceived(socket, socketReadBuffer, bytes_received);
                    if (bytes_received <= 0)
                    {
                        // sleep a litte while waiting for bytes
                        Thread.Sleep(1);
                        // TODO should return null if a timeout occurs
                        continue;
                    }

                    lastDataReceivedTime = Clock.getTimestamp();
                    if (cur_header_len == 0)
                    {
                        switch(socketReadBuffer[0])
                        {
                            case 0x58: // 'X' is the message start byte of v5
                                header[0] = socketReadBuffer[0];
                                cur_header_len = 1;
                                bytes_to_read = old_header_len - 1; // header length - start byte
                                expected_header_len = old_header_len;
                                version = 5;
                                break;

                            case 0xEA: // 0xEA is the message start byte of v6 base protocol
                                header[0] = socketReadBuffer[0];
                                cur_header_len = 1;
                                bytes_to_read = new_header_len - 1; // header length - start byte
                                expected_header_len = new_header_len;
                                version = 6;
                                break;

                            case 0x02: // 0x02 is the timesync
                                if (timeSyncComplete == false)
                                {
                                    readTimeSyncData();
                                }
                                break;

                            /*case 0x01: // 0x01 is ping; doesn't need any special handling
                                break;*/
                        }
                        continue;
                    }

                    if(cur_header_len < expected_header_len)
                    {
                        Array.Copy(socketReadBuffer, 0, header, cur_header_len, bytes_received);
                        cur_header_len += bytes_received;
                        if (cur_header_len == expected_header_len)
                        {
                            last_message_header = parseHeader(header);
                            if(last_message_header != null)
                            {
                                cur_data_len = 0;
                                expected_data_len = (int)last_message_header.dataLen;
                                if(expected_data_len > CoreConfig.maxMessageSize)
                                {
                                    throw new Exception(string.Format("Message size ({0}B) received from the client is higher than the maximum message size allowed ({1}B) - protocol code: {2}.", expected_data_len, CoreConfig.maxMessageSize, last_message_header.code));
                                }
                                data = new byte[expected_data_len];
                                bytes_to_read = expected_data_len;
                                if (bytes_to_read > 8000)
                                {
                                    bytes_to_read = 8000;
                                }
                            }
                            else
                            {
                                cur_header_len = 0;
                                expected_data_len = 0;
                                data = null;
                                bytes_to_read = 1;
                                // Find next start byte if available
                                for (int i = cur_header_len - 1; i > 1; i--)
                                {
                                    if (header[i] == 'X')
                                    {
                                        cur_header_len = cur_header_len - i;
                                        Array.Copy(header, i, header, 0, cur_header_len);
                                        expected_header_len = old_header_len;
                                        bytes_to_read = expected_header_len - cur_header_len;
                                        version = 5;
                                        break;
                                    }
                                    else if (header[i] == 0xEA)
                                    {
                                        cur_header_len = cur_header_len - i;
                                        Array.Copy(header, i, header, 0, cur_header_len);
                                        expected_header_len = new_header_len;
                                        bytes_to_read = expected_header_len - cur_header_len;
                                        version = 6;
                                        break;
                                    }
                                }
                            }
                        }
                        else if (cur_header_len < expected_header_len)
                        {
                            bytes_to_read = expected_header_len - cur_header_len;
                        }
                    }else
                    {
                        Array.Copy(socketReadBuffer, 0, data, cur_data_len, bytes_received);
                        cur_data_len += bytes_received;
                        if (cur_data_len == expected_data_len)
                        {
                            QueueMessageRaw raw_message = new QueueMessageRaw() { 
                                checksum = last_message_header.dataChecksum,
                                code = last_message_header.code,
                                data = data,
                                legacyChecksum = last_message_header.legacyDataChecksum,
                                endpoint = this
                            };
                            return raw_message;
                        }
                        else if (cur_data_len > expected_data_len)
                        {
                            throw new Exception(string.Format("Unhandled edge case occured in RemoteEndPoint:readSocketData for node {0}", getFullAddress()));
                        }
                        bytes_to_read = expected_data_len - cur_data_len;
                        if (bytes_to_read > 8000)
                        {
                            bytes_to_read = 8000;
                        }
                    }
                }
            }
            catch (SocketException)
            {
                if (running)
                {
                    throw;
                }
            }
            catch (Exception)
            {
                if (running)
                {
                    throw;
                }
            }
            return null;
        }

        // Subscribe to event
        public bool attachEvent(NetworkEvents.Type type, byte[] filter)
        {
            if (address == null)
                return false;

            lock (subscribedFilters)
            {
                // Check the quota
                int num_subscribed_addresses = subscribedFilters.Values.Aggregate(0, (acc, f) => acc + f.numItems);
                if (num_subscribed_addresses > CoreConfig.maximumSubscribableEvents)
                {
                    return false;
                }
            }
            Cuckoo cuckoo_filter = null;
            try
            {
                cuckoo_filter = new Cuckoo(filter);
            } catch(Exception)
            {
                Logging.warn("Error while attempting to replace {0} filter for endpoint {1}",
                    type.ToString(),
                    getFullAddress()
                    );
                return false;
            }

            if (cuckoo_filter == null)
            {
                Logging.warn("Cannot attach event {0} to Remote Endpoint {1}, cuckoo filter is null.",
                    type.ToString(),
                    getFullAddress()
                    );
                return false;
            }


            lock (subscribedFilters) {
                // Subscribing a new cuckoo for a particular event type will replace the old one
                subscribedFilters.AddOrReplace(type, cuckoo_filter);
            }

            return true;
        }


        // Unsubscribe from event
        public bool detachEventType(NetworkEvents.Type type)
        {
            lock (subscribedFilters)
            {
                // Check if we're subscribed already to this address
                if (subscribedFilters.ContainsKey(type) == true)
                {
                    subscribedFilters.Remove(type);
                }
            }

            return true;
        }

        public bool detachEventAddress(NetworkEvents.Type type, byte[] address)
        {
            if(address == null)
            {
                return true;
            }
            lock(subscribedFilters)
            {
                if(subscribedFilters.ContainsKey(type) == true)
                {
                    subscribedFilters[type].Delete(address);
                }
            }
            return true;
        }

        // Check if the remote endpoint is subscribed to an event for a specific address
        // Returns true if subscribed
        public bool isSubscribedToAddress(NetworkEvents.Type type, byte[] address)
        {
            if (address == null)
                return false;

            lock (subscribedFilters)
            {
                if(subscribedFilters.ContainsKey(type) == true)
                {
                    return subscribedFilters[type].Contains(address);
                }
            }

            return false;
        }

        public long calculateTimeDifference()
        {
            lock (timeSyncs)
            {
                if(timeSyncs.Count == 0)
                {
                    return 0;
                }
                long time_diff = timeSyncs.OrderBy(x => x.timeDifference).First().timeDifference;
                return time_diff / 1000;
            }
        }

        /// <summary>
        ///  Prepares (serializes) a protocol message from the given Ixian message code and appropriate data. Checksum can be supplied, but 
        ///  if it isn't, this function will calculate it using the default method.
        /// </summary>
        /// <remarks>
        ///  This function can be used from the server and client side.
        ///  Please note: This function does not validate that the payload `data` conforms to the expected message for `code`. It is the 
        ///  caller's job to ensure that.
        /// </remarks>
        /// <param name="code">Message code.</param>
        /// <param name="data">Payload for the message.</param>
        /// <param name="checksum">Optional checksum. If not supplied, or if null, this function will calculate it with the default method.</param>
        /// <returns>Serialized message as a byte-field</returns>
        public static byte[] prepareProtocolMessage(ProtocolMessageCode code, byte[] data,int version, uint checksum)
        {
            byte[] result = null;

            // Prepare the protocol sections
            int data_length = data.Length;

            if (data_length > CoreConfig.maxMessageSize)
            {
                Logging.error("Tried to send data bigger than max allowed message size - {0} with code {1}.", data_length, code);
                return null;
            }

            using (MemoryStream m = new MemoryStream(12))
            {
                using (BinaryWriter writer = new BinaryWriter(m))
                {
                    // Protocol sections are code, length, checksum, data
                    // Write each section in binary, in that specific order
                    bool add_end_byte = false;
                    if(version == 5)
                    {
                        writer.Write((byte)'X');
                        writer.Write((int)code);
                        writer.Write(data_length);
                        writer.Write(Crypto.sha512sqTrunc(data, 0, 0, 32));
                        add_end_byte = true;
                    }else
                    {
                        writer.Write((byte)0xEA);
                        writer.Write((ushort)code);
                        writer.Write((uint)data_length);
                        if(checksum == 0)
                        {
                            writer.Write(Crc32CAlgorithm.Compute(data));
                        }else
                        {
                            writer.Write(checksum);
                        }
                    }

                    writer.Flush();
                    m.Flush();

                    byte header_checksum = getHeaderChecksum(m.ToArray());
                    writer.Write(header_checksum);

                    if(add_end_byte)
                    {
                        writer.Write((byte)'I');
                    }
                    writer.Write(data);
#if TRACE_MEMSTREAM_SIZES
                    Logging.info(String.Format("CoreProtocolMessage::prepareProtocolMessage: {0}", m.Length));
#endif
                }
                result = m.ToArray();
            }

            return result;
        }

        /// <summary>
        ///  Calculates a single-byte checksum from the given header.
        /// </summary>
        /// <remarks>
        ///  A single byte of checksum is not extremely robust, but it is simple and fast.
        /// </remarks>
        /// <param name="header">Message header.</param>
        /// <returns>Checksum byte.</returns>
        private static byte getHeaderChecksum(byte[] header)
        {
            byte sum = 0x7F;
            for (int i = 0; i < header.Length; i++)
            {
                sum ^= header[i];
            }
            return sum;
        }
    }
}<|MERGE_RESOLUTION|>--- conflicted
+++ resolved
@@ -557,14 +557,11 @@
                         writer.WriteIxiVarInt(items_to_send.Count());
                         foreach (var item in items_to_send)
                         {
-<<<<<<< HEAD
-=======
                             // TODO remove the next if section after upgrade to inventory2
                             if(item.type == InventoryItemTypes.transaction)
                             {
                                 item.hash = UTF8Encoding.UTF8.GetBytes(Transaction.txIdV8ToLegacy(item.hash));
                             }
->>>>>>> befd0850
                             byte[] item_bytes = item.getBytes();
                             writer.WriteIxiVarInt(item_bytes.Length);
                             writer.Write(item_bytes);
@@ -572,12 +569,8 @@
                     }
                     sendDataInternal(ProtocolMessageCode.inventory, m.ToArray(), 0);
                 }
-<<<<<<< HEAD
-            } catch (Exception e)
-=======
             }
             catch(Exception e)
->>>>>>> befd0850
             {
                 Logging.error("Exception occured in sendInventory: " + e);
             }
